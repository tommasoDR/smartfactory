name: Build and Test Docker Services

on:
  push:
    branches:
      - "*"
  pull_request:
    branches-ignore:
      - main

jobs:
  build-test-containers:
    runs-on: ubuntu-latest
    strategy:
      fail-fast: false
      matrix:
        service: [kb, data-processing, api, rag, gui-panel, kpi-engine]  # Replace with your actual service names

    steps:
      - name: Checkout code
        uses: actions/checkout@v3

      - name: Set up Docker Buildx
        uses: docker/setup-buildx-action@v2

      - name: Create .env file from secret
        run: echo "${{ secrets.RAG_ENV }}" >> rag/.env

      - name: Log in to GitHub Container Registry
        uses: docker/login-action@v2
        with:
          registry: ghcr.io
          username: ${{ github.actor }}
          password: ${{ secrets.GITHUB_TOKEN }}

      - name: Build Docker image
        uses: docker/build-push-action@v3
        with:
          context: ./${{ matrix.service }}
          file: ./${{ matrix.service }}/Dockerfile
          tags: ghcr.io/${{ github.repository_owner }}/smartfactory/${{ matrix.service }}:latest
          push: false
          load: true
          cache-from: type=gha
          cache-to: type=gha,mode=max

      - name: Run Docker container
<<<<<<< HEAD
        run: docker compose up -d --no-build ${{ matrix.service }}
=======
        run: docker compose up -d --no-build --no-deps --pull never ${{ matrix.service }}
>>>>>>> 690487cb

      - name: Wait for container to initialize
        run: sleep 60

      - name: Test running container
        run: |
<<<<<<< HEAD
          CONTAINER_ID=$(docker ps -qf "name=${{ matrix.service }}")
          STATUS=$(docker inspect -f '{{.State.Status}}' $CONTAINER_ID)
          if [ "$STATUS" != "running" ]; then
            echo "Service ${{ matrix.service }} failed to run!"
            docker logs $CONTAINER_ID
            docker stop $CONTAINER_ID
            docker rm $CONTAINER_ID
            exit 1
          else
            echo "Service ${{ matrix.service }} is running successfully."
=======
          CONTAINER_ID=$(docker ps -q --filter "status=running" | head -n 1)
          if [ -z "$CONTAINER_ID" ]; then
            echo "No running container found"
            exit 1
          fi
          STATUS=$(docker inspect -f '{{.State.Status}}' $CONTAINER_ID)
          if [ "$STATUS" != "running" ]; then
            echo "Service failed to run!"
            docker logs $CONTAINER_ID
>>>>>>> 690487cb
          fi

      - name: Stop and remove container
        run: |
          CONTAINER_ID=$(docker ps -qf "name=${{ matrix.service }}")
          docker stop $CONTAINER_ID
          docker rm $CONTAINER_ID<|MERGE_RESOLUTION|>--- conflicted
+++ resolved
@@ -45,29 +45,14 @@
           cache-to: type=gha,mode=max
 
       - name: Run Docker container
-<<<<<<< HEAD
-        run: docker compose up -d --no-build ${{ matrix.service }}
-=======
         run: docker compose up -d --no-build --no-deps --pull never ${{ matrix.service }}
->>>>>>> 690487cb
+
 
       - name: Wait for container to initialize
         run: sleep 60
 
       - name: Test running container
         run: |
-<<<<<<< HEAD
-          CONTAINER_ID=$(docker ps -qf "name=${{ matrix.service }}")
-          STATUS=$(docker inspect -f '{{.State.Status}}' $CONTAINER_ID)
-          if [ "$STATUS" != "running" ]; then
-            echo "Service ${{ matrix.service }} failed to run!"
-            docker logs $CONTAINER_ID
-            docker stop $CONTAINER_ID
-            docker rm $CONTAINER_ID
-            exit 1
-          else
-            echo "Service ${{ matrix.service }} is running successfully."
-=======
           CONTAINER_ID=$(docker ps -q --filter "status=running" | head -n 1)
           if [ -z "$CONTAINER_ID" ]; then
             echo "No running container found"
@@ -77,7 +62,6 @@
           if [ "$STATUS" != "running" ]; then
             echo "Service failed to run!"
             docker logs $CONTAINER_ID
->>>>>>> 690487cb
           fi
 
       - name: Stop and remove container
