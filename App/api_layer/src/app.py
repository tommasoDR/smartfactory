from fastapi.responses import JSONResponse
import uvicorn
<<<<<<< HEAD
from fastapi import Depends, FastAPI, Response, HTTPException
=======
from fastapi import FastAPI, HTTPException, status, Response
>>>>>>> 95df20a2
from fastapi.middleware.cors import CORSMiddleware
from model.alert import Alert
from model.settings import DashboardSettings
from notification_service import send_notification
from database.connection import get_db_connection
import logging
from model.user import *
from typing import Annotated


from api_auth import get_verify_api_key

app = FastAPI()
logging.basicConfig(level=logging.INFO)

app.add_middleware(
    CORSMiddleware,
    allow_origins=["http://localhost:8080"],  # Specify the frontend URL
    allow_credentials=True,
    allow_methods=["*"],  # Allow all HTTP methods
    allow_headers=["*"],  # Allow all headers
)

<<<<<<< HEAD
@app.post("/postAlert")
async def post_alert(alert: Alert, api_key: str = Depends(get_verify_api_key(["data"]))):
=======
@app.post("/smartfactory/postAlert")
def post_alert(alert: Alert):
>>>>>>> 95df20a2
    """
    Endpoint to post an alert.
    This endpoint receives an alert object and processes it by sending notifications
    based on the alert's properties. It performs several validation checks on the 
    alert object before sending the notification.
    Args:
        alert (Alert): The alert object containing notification details.
    Returns:
        Response: A response object with status code 200 if the notification is sent successfully.
    Raises:
        HTTPException: If any validation check fails or an unexpected error occurs.
    """

    try:
        logging.info("Received alert with title: %s", alert.notificationTitle)
        
        if not alert.notificationTitle:
            logging.error("Missing notification title")
            raise HTTPException(status_code=400, detail="Missing notification title")
        
        if not alert.notificationText:
            logging.error("Missing notification text")
            raise HTTPException(status_code=400, detail="Missing notification text")
        
        if not alert.isPush and not alert.isEmail:
            logging.error("No notification method selected")
            raise HTTPException(status_code=400, detail="No notification method selected")
        
        if not alert.recipients or len(alert.recipients) == 0:
            logging.error("No recipients specified")
            raise HTTPException(status_code=400, detail="No recipients specified")
        
        logging.info("Sending notification")
        send_notification(alert)
        logging.info("Notification sent successfully")
        return JSONResponse(content={"message": "Notification sent successfully"}, status_code=200)
    
    except HTTPException as e:
        logging.error("HTTPException: %s", e.detail)
        raise e
    except ValueError as e:
        logging.error("ValueError: %s", str(e))
        raise HTTPException(status_code=400, detail=str(e))
    except TypeError as e:
        logging.error("TypeError: %s", str(e))
        raise HTTPException(status_code=400, detail=str(e))
    except Exception as e:
        logging.error("Exception: %s", str(e))
        raise HTTPException(status_code=500, detail=str(e))
    except Exception as e:
        logging.error("Exception: %s", str(e))
        raise HTTPException(status_code=500, detail=str(e))

@app.post("/smartfactory/login")
def login(body: Login):
    """
    Endpoint to login a user.
    This endpoint receives the user credentials and logins the user if it is present in the database.
    Args:
        body (LoginModel): the login body object containing the login details.
    Returns:
        UserInfo object with the details of the user logged in.
    Raises:
        HTTPException: If any validation check fails or an unexpected error occurs.
    """
    try:
        connection = get_db_connection()
        cursor = connection.cursor()
        query = "SELECT Id, Username, Type, Email, Password FROM Users WHERE "+("Email" if body.isEmail else "Username")+"=\'%s\'"
        cursor.execute(query, (body.user))
        results = cursor.fetchall()
        logging.info(results)
        #TODO check results
        '''if (not_found):
            raise HTTPException(status_code=404, detail="User not found")
        elif (wrong_psw):
            raise HTTPException(status_code=400, detail="Wrong credentials")'''
        resp = UserInfo()
        return resp
    except HTTPException as e:
        logging.error("HTTPException: %s", e.detail)
        raise e
    except Exception as e:
        logging.error("Exception: %s", str(e))
        raise HTTPException(status_code=500, detail=str(e))


@app.post("/smartfactory/logout")
def logout(userId: str):
    """
    Endpoint to logout a user.
    This endpoint receives the userId and logouts the user if it is present in the database.
    Args:
        body (userId): the id of the user to logout.
    Returns:
        JSONResponse 200
    Raises:
        HTTPException: If the user is not present in the database.
    """
    #TODO logout DB
    if (not_found):
        raise HTTPException(status_code=404, detail="User not found")
    return JSONResponse(content={"message": "User logged out successfully"}, status_code=200)

@app.post("/smartfactory/register", status_code=status.HTTP_201_CREATED)
def register(body: Register):
    """
    Endpoint to register a user.
    This endpoint receives the user info and inserts a new user if it is not present in the database.
    Args:
        body (Register): the user details of the new user.
    Returns:
        UserInfo object with the details of the user created.
    Raises:
        HTTPException: If the user is already present in the database.
    """
    #TODO register DB
    if (found):
        raise HTTPException(status_code=400, detail="User already registered")
    return UserInfo()

@app.get("/smartfactory/dashboardSettings/{dashboardId}")
def load_dashboard_settings(dashboardId: str):
    '''
    Endpoint to load dashboard settings from the Database.
    This endpoint receives a dashboard ID and returns the corresponding settings fetched from the DB.
    Args:
        dashboardId (str): The ID of the dashboard.
    Returns:
        dashboard_settings: DashboardSettings object containing the settings.
    Raises:
        HTTPException: If the settings are not found or an unexpected error occurs.

    '''
    pass # Placeholder for the implementation

@app.post("/smartfactory/dashboardSettings/{dashboardId}")
def save_dashboard_settings(dashboardId: str, dashboard_settings: DashboardSettings):
    '''
    Endpoint to save dashboard settings to the Database.
    This endpoint receives a dashboard ID and the settings to be saved and saves them to the DB.
    Args:
        dashboardId (str): The ID of the dashboard.
        dashboard_settings (DashboardSettings): The settings to be saved.
    Returns:
        Response: A response object with status code 200 if the settings are saved successfully.
    Raises:
        HTTPException: If the settings are invalid or an unexpected error occurs.
        
    '''
    pass # Placeholder for the implementation


if __name__ == "__main__":
    uvicorn.run(app, port=8000, host="0.0.0.0")<|MERGE_RESOLUTION|>--- conflicted
+++ resolved
@@ -1,21 +1,17 @@
 from fastapi.responses import JSONResponse
 import uvicorn
-<<<<<<< HEAD
-from fastapi import Depends, FastAPI, Response, HTTPException
-=======
-from fastapi import FastAPI, HTTPException, status, Response
->>>>>>> 95df20a2
+from fastapi import Depends, FastAPI, HTTPException, status, Response
 from fastapi.middleware.cors import CORSMiddleware
 from model.alert import Alert
 from model.settings import DashboardSettings
 from notification_service import send_notification
 from database.connection import get_db_connection
 import logging
+
+from api_auth import get_verify_api_key
 from model.user import *
 from typing import Annotated
 
-
-from api_auth import get_verify_api_key
 
 app = FastAPI()
 logging.basicConfig(level=logging.INFO)
@@ -28,13 +24,8 @@
     allow_headers=["*"],  # Allow all headers
 )
 
-<<<<<<< HEAD
-@app.post("/postAlert")
+@app.post("/smartfactory/postAlert")
 async def post_alert(alert: Alert, api_key: str = Depends(get_verify_api_key(["data"]))):
-=======
-@app.post("/smartfactory/postAlert")
-def post_alert(alert: Alert):
->>>>>>> 95df20a2
     """
     Endpoint to post an alert.
     This endpoint receives an alert object and processes it by sending notifications
