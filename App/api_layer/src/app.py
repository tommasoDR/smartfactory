from fastapi.responses import JSONResponse
import uvicorn
from fastapi import FastAPI, HTTPException, status, Response
from fastapi.middleware.cors import CORSMiddleware
from model.alert import Alert
from model.dashboard_settings import DashboardSettings
from notification_service import send_notification
from database.connection import get_db_connection
import logging
from model.user import *
from typing import Annotated


app = FastAPI()
logging.basicConfig(level=logging.INFO)

app.add_middleware(
    CORSMiddleware,
    allow_origins=["http://localhost:8080"],  # Specify the frontend URL
    allow_credentials=True,
    allow_methods=["*"],  # Allow all HTTP methods
    allow_headers=["*"],  # Allow all headers
)

@app.post("/postAlert")
def post_alert(alert: Alert):
    """
    Endpoint to post an alert.
    This endpoint receives an alert object and processes it by sending notifications
    based on the alert's properties. It performs several validation checks on the 
    alert object before sending the notification.
    Args:
        alert (Alert): The alert object containing notification details.
    Returns:
        Response: A response object with status code 200 if the notification is sent successfully.
    Raises:
        HTTPException: If any validation check fails or an unexpected error occurs.
    """

    try:
        logging.info("Received alert with title: %s", alert.notificationTitle)
        
        if not alert.notificationTitle:
            logging.error("Missing notification title")
            raise HTTPException(status_code=400, detail="Missing notification title")
        
        if not alert.notificationText:
            logging.error("Missing notification text")
            raise HTTPException(status_code=400, detail="Missing notification text")
        
        if not alert.isPush and not alert.isEmail:
            logging.error("No notification method selected")
            raise HTTPException(status_code=400, detail="No notification method selected")
        
        if not alert.recipients or len(alert.recipients) == 0:
            logging.error("No recipients specified")
            raise HTTPException(status_code=400, detail="No recipients specified")
        
        logging.info("Sending notification")
        send_notification(alert)
        logging.info("Notification sent successfully")
        return JSONResponse(content={"message": "Notification sent successfully"}, status_code=200)
    
    except HTTPException as e:
        logging.error("HTTPException: %s", e.detail)
        raise e
    except ValueError as e:
        logging.error("ValueError: %s", str(e))
        raise HTTPException(status_code=400, detail=str(e))
    except TypeError as e:
        logging.error("TypeError: %s", str(e))
        raise HTTPException(status_code=400, detail=str(e))
    except Exception as e:
        logging.error("Exception: %s", str(e))
        raise HTTPException(status_code=500, detail=str(e))
    except Exception as e:
        logging.error("Exception: %s", str(e))
        raise HTTPException(status_code=500, detail=str(e))

<<<<<<< HEAD
@app.get("/smartfactory/dashboardSettings/{dashboardId}")
def load_dashboard_settings(dashboardId: str):
    '''
    Endpoint to load dashboard settings from the Database.
    This endpoint receives a dashboard ID and returns the corresponding settings fetched from the DB.
    Args:
        dashboardId (str): The ID of the dashboard.
    Returns:
        dashboard_settings: DashboardSettings object containing the settings.
    Raises:
        HTTPException: If the settings are not found or an unexpected error occurs.

    '''
    pass # Placeholder for the implementation

@app.post("/smartfactory/dashboardSettings/{dashboardId}")
def save_dashboard_settings(dashboardId: str, dashboard_settings: DashboardSettings):
    '''
    Endpoint to save dashboard settings to the Database.
    This endpoint receives a dashboard ID and the settings to be saved and saves them to the DB.
    Args:
        dashboardId (str): The ID of the dashboard.
        dashboard_settings (DashboardSettings): The settings to be saved.
    Returns:
        Response: A response object with status code 200 if the settings are saved successfully.
    Raises:
        HTTPException: If the settings are invalid or an unexpected error occurs.
        
    '''
    pass # Placeholder for the implementation

=======
@app.post("/smartfactory/login")
def login(body: Login):
    """
    Endpoint to login a user.
    This endpoint receives the user credentials and logins the user if it is present in the database.
    Args:
        body (LoginModel): the login body object containing the login details.
    Returns:
        Response: A response object with status code 200 if the notification is sent successfully.
    Raises:
        HTTPException: If any validation check fails or an unexpected error occurs.
    """
    try:
        connection = get_db_connection()
        cursor = connection.cursor()
        query = "SELECT Id, Username, Type, Email, Password FROM Users WHERE "+("Email" if body.isEmail else "Username")+"=%s"
        cursor.execute(query, (body.user))
        results = cursor.fetchall()
        if (not_found):
            raise HTTPException(status_code=404, detail="User not found")
        elif (wrong_psw):
            raise HTTPException(status_code=404, detail="Wrong credentials")
        resp = UserInfo()
        return resp
    except HTTPException as e:
        logging.error("HTTPException: %s", e.detail)
        raise e
    except Exception as e:
        logging.error("Exception: %s", str(e))
        raise HTTPException(status_code=500, detail=str(e))


@app.post("/smartfactory/logout")
def logout(user: str):
    #TODO logout DB
    return Response(status_code=status.HTTP_200_OK)

@app.post("/smartfactory/register", status_code=status.HTTP_201_CREATED)
def register(body: Register):
    #TODO register DB
    if (found):
        raise HTTPException(status_code=400, detail="User already registered")
    return {"test":"testvalue"}
>>>>>>> a3a92f7e

if __name__ == "__main__":
    uvicorn.run(app, port=8000, host="0.0.0.0")<|MERGE_RESOLUTION|>--- conflicted
+++ resolved
@@ -77,39 +77,6 @@
         logging.error("Exception: %s", str(e))
         raise HTTPException(status_code=500, detail=str(e))
 
-<<<<<<< HEAD
-@app.get("/smartfactory/dashboardSettings/{dashboardId}")
-def load_dashboard_settings(dashboardId: str):
-    '''
-    Endpoint to load dashboard settings from the Database.
-    This endpoint receives a dashboard ID and returns the corresponding settings fetched from the DB.
-    Args:
-        dashboardId (str): The ID of the dashboard.
-    Returns:
-        dashboard_settings: DashboardSettings object containing the settings.
-    Raises:
-        HTTPException: If the settings are not found or an unexpected error occurs.
-
-    '''
-    pass # Placeholder for the implementation
-
-@app.post("/smartfactory/dashboardSettings/{dashboardId}")
-def save_dashboard_settings(dashboardId: str, dashboard_settings: DashboardSettings):
-    '''
-    Endpoint to save dashboard settings to the Database.
-    This endpoint receives a dashboard ID and the settings to be saved and saves them to the DB.
-    Args:
-        dashboardId (str): The ID of the dashboard.
-        dashboard_settings (DashboardSettings): The settings to be saved.
-    Returns:
-        Response: A response object with status code 200 if the settings are saved successfully.
-    Raises:
-        HTTPException: If the settings are invalid or an unexpected error occurs.
-        
-    '''
-    pass # Placeholder for the implementation
-
-=======
 @app.post("/smartfactory/login")
 def login(body: Login):
     """
@@ -153,7 +120,38 @@
     if (found):
         raise HTTPException(status_code=400, detail="User already registered")
     return {"test":"testvalue"}
->>>>>>> a3a92f7e
+
+@app.get("/smartfactory/dashboardSettings/{dashboardId}")
+def load_dashboard_settings(dashboardId: str):
+    '''
+    Endpoint to load dashboard settings from the Database.
+    This endpoint receives a dashboard ID and returns the corresponding settings fetched from the DB.
+    Args:
+        dashboardId (str): The ID of the dashboard.
+    Returns:
+        dashboard_settings: DashboardSettings object containing the settings.
+    Raises:
+        HTTPException: If the settings are not found or an unexpected error occurs.
+
+    '''
+    pass # Placeholder for the implementation
+
+@app.post("/smartfactory/dashboardSettings/{dashboardId}")
+def save_dashboard_settings(dashboardId: str, dashboard_settings: DashboardSettings):
+    '''
+    Endpoint to save dashboard settings to the Database.
+    This endpoint receives a dashboard ID and the settings to be saved and saves them to the DB.
+    Args:
+        dashboardId (str): The ID of the dashboard.
+        dashboard_settings (DashboardSettings): The settings to be saved.
+    Returns:
+        Response: A response object with status code 200 if the settings are saved successfully.
+    Raises:
+        HTTPException: If the settings are invalid or an unexpected error occurs.
+        
+    '''
+    pass # Placeholder for the implementation
+
 
 if __name__ == "__main__":
     uvicorn.run(app, port=8000, host="0.0.0.0")