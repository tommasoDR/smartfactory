import f_dataprocessing
import uvicorn

from storage.storage_operations import retrieve_all_models_from_storage
from fastapi.middleware.cors import CORSMiddleware
from fastapi import FastAPI, Depends
import os
import datetime
import asyncio

from api_auth.api_auth import get_verify_api_key

from model import Json_out, Json_in, Json_out_el, LimeExplainationItem, Severity
<<<<<<< HEAD
=======
from dotenv import load_dotenv
from pathlib import Path
>>>>>>> 968d869c


async def task_scheduler():
    """Central scheduler running periodic tasks"""
    i = 0
    alertList = {
        'Title': ['Outlier detected', 'Outlier detected', 'missing value', 'Zero streak','Zero streak'],
        'Machine': ["Large Capacity Cutting Machine 1",
                    "Laser Welding Machine 1",
                    "Assembly Machine 2",
                    "Testing Machine 3",
                    "Testing Machine 3"],
        'Date': ["2024-04-09","2024-05-03","2024-10-19","2024-03-03","2024-03-20"],
        'Description': ['Power for Large Capacity Cutting Machine 1 reaturned a value higher than expected',
                        "consumption for Laser Welding Machine 1 returned a value higher than expected",
                        "Assembly Machine 2 did not yield a new value for: average_cycle_time",
                        "working_time for Testing Machine 3 returned zeros for 3 days in a row",
                        "working_time for Testing Machine 3 returned zeros for 20 days in a row"],
        'Type': ['unexpected output','unexpected output',
                 "Machine_unreachable","Machine_unreachable","Machine_unreachable"],
        'Recipients':[["FactoryFloorManager","SpecialityManufacturingOwner"],
                      ["FactoryFloorManager","SpecialityManufacturingOwner"],
                      ["FactoryFloorManager"],["FactoryFloorManager"]],
        'severity': [Severity.MEDIUM,Severity.MEDIUM,Severity.MEDIUM,Severity.MEDIUM,Severity.HIGH]
    }
    while True:
<<<<<<< HEAD
        await asyncio.sleep(2)
        new_data_polling()
        #send here a bunch of alerts
        await asyncio.sleep(86400)
=======
        await asyncio.sleep(15)
        alert_data = {
        'title': alertList["Title"][i],
        'type': alertList["Type"][i],
        'description': alertList["Description"][i],
        'machine': alertList["Machine"][i],
        'isPush': True,
        'isEmail': True,
        'alert_date': alertList["Date"][i],
        'recipients': alertList["Recipients"][i],
        'severity': alertList["severity"][i]
        }
        send_dummy_alert(alert_data)
        i+=1
        await asyncio.sleep(15)
        # new_data_polling()
        
        # #send here a bunch of alerts
        # await asyncio.sleep(86400)
        
>>>>>>> 968d869c
        # await asyncio.sleep(10)
            

async def lifespan(app: FastAPI):
    """Lifespan context manager to start and stop the scheduler"""
    scheduler_task = asyncio.create_task(task_scheduler())
    try:
        yield
    finally:
        scheduler_task.cancel()
        await scheduler_task

app = FastAPI(lifespan = lifespan)

app.add_middleware(
    CORSMiddleware,
    allow_origins=["http://localhost:8080"],
    allow_credentials=True,
    allow_methods=["*"],
    allow_headers=["*"],
)

env_path = Path(__file__).resolve().parent / ".env"
load_dotenv(dotenv_path=env_path)

# @app.get("/data-processing/load_model")
# def test():
#     return f_dataprocessing.load_model('Large Capacity Cutting Machine 1','consumption')

# @app.get("/data-processing/test_model_save")
# def test():
#     return f_dataprocessing.characterize_KPI('Large Capacity Cutting Machine 1','consumption')

# TEST CONNECTIONS
@app.get("/data-processing/_public")
def hello_world():
    return retrieve_all_models_from_storage()
    # return 'Hello public World :)'

@app.get("/data-processing/_private")
def hello_world(api_key: str = Depends(get_verify_api_key(["ai-agent","api-layer"]))):
    return 'Hello private World :)'

# ACTUAL PREDICTIONS
@app.post("/data-processing/predict", response_model = Json_out)
def predict(JSONS: Json_in, api_key: str = Depends(get_verify_api_key(["ai-agent","api-layer"]))): # to add or modify the services allowed to access the API, add or remove them from the list in the get_verify_api_key function e.g. get_verify_api_key(["gui", "service1", "service2"])
    """
        given a series of couple MACHINE-KPI and an integer value N, this function predicts
        the next N data points given a certain trained model. If the model does not exist yet
        it is created, trained, and stored in json format for future use.
        This function also returns explainability results to help the user understand how certain
        we are about the given prediction.

        Args:
        JSONS: the list of tuples to be used for prediction
        api_key: authentication to allow only selected container to access this function

        Returns:
        a list of dictionaries containing:
        Machine_Name: str -> the name of the machine used
        KPI_Name: str -> the KPI id
        Predicted_value: Optional[List[float]] -> list of predictions
        Lower_bound: List[float] -> list of upper certainty bounds
        Upper_bound: List[float] -> list of lower certainty bounds
        Confidence_score: List[float] -> chance to actually find the value inside the bounds
        Lime_explaination: List[float] -> explaination of which components contribute more to the prediction
        Measure_unit: str -> unit of the KPI
        Date_prediction: List[str] -> list of dates regarding the predicted values
        Forecast: bool
    """
    out_dicts = []
<<<<<<< HEAD
    for json_in in JSONS.value:
        machine = json_in.Machine_name#['Machine_name'] #direttamente valore DB
        KPI_name = json_in.KPI_name#['KPI_name']
        json_out_el = Json_out_el(
            Machine_name= machine,
            KPI_name= KPI_name,
            Predicted_value=[],
            Lower_bound=[],
            Upper_bound=[],
            Confidence_score=[],
            Lime_explaination=[],
            Measure_unit="",
            Date_prediction=[],
            Error_message="",
            Forecast=True
        )

        KPI_data = f_dataprocessing.kpi_exists(machine,KPI_name, API_key)
 
        if KPI_data['Status'] == 0:
            if KPI_data['forecastable'] == True:
                horizon = json_in.Date_prediction#['Date_prediction']
                # today = datetime.datetime.now().date()
                # delta = req_date - today
                # horizon = delta.days() 
                if horizon > 0:

                    if not f_dataprocessing.check_model_exists(machine,KPI_name):
                       f_dataprocessing.characterize_KPI(machine,KPI_name)
                    result = f_dataprocessing.make_prediction(machine, KPI_name, horizon)

                    json_out_el.Predicted_value = result['Predicted_value']
                    json_out_el.Lower_bound = result['Lower_bound']
                    json_out_el.Upper_bound = result['Upper_bound']
                    json_out_el.Measure_unit = KPI_data["unit_measure"]
                    json_out_el.Confidence_score = result['Confidence_score']

                    Lime_exp = []
                    for exp in result['Lime_explaination']:
                        Lime_exp.append([LimeExplainationItem(date_info=item[0], value=item[1]) for item in exp])
                    json_out_el.Lime_explaination = Lime_exp
                    json_out_el.Date_prediction = result['Date_prediction']                  
=======
    if len(JSONS.value) != 0:
        print(f"received a list of {len(JSONS.value)} KPIs to predict")
        for json_in in JSONS.value:
            machine = json_in.Machine_Name#['Machine_Name'] #direttamente valore DB
            KPI_Name = json_in.KPI_Name#['KPI_Name']
            json_out_el = Json_out_el(
                Machine_Name= machine,
                KPI_Name= KPI_Name,
                Predicted_value=[],
                Lower_bound=[],
                Upper_bound=[],
                Confidence_score=[],
                Lime_explaination=[],
                Measure_unit="",
                Date_prediction=[],
                Error_message="",
                Forecast=True
            )
            API_key = os.getenv('my_key')
            KPI_data = f_dataprocessing.kpi_exists(machine,KPI_Name, API_key)
            if KPI_data['Status'] == 0:
                print('the KPI exists')
                if KPI_data['forecastable'] == True:
                    print('the KPI is forecastable')
                    horizon = json_in.Date_prediction#['Date_prediction']
                    # today = datetime.datetime.now().date()
                    # delta = req_date - today
                    # horizon = delta.days() 
                    if horizon > 0:
                        
                        status = 0
                        if not f_dataprocessing.check_model_exists(machine,KPI_Name):
                            print(f"Creating model for {machine},{KPI_Name}")
                            status = f_dataprocessing.characterize_KPI(machine,KPI_Name)
                        if status == 0:
                            result = f_dataprocessing.make_prediction(machine, KPI_Name, horizon)
                            print(f"the output data is: {result['Predicted_value']}")

                            json_out_el.Predicted_value = result['Predicted_value']
                            json_out_el.Lower_bound = result['Lower_bound']
                            json_out_el.Upper_bound = result['Upper_bound']
                            json_out_el.Measure_unit = KPI_data["unit_measure"]
                            json_out_el.Confidence_score = result['Confidence_score']

                            Lime_exp = []
                            for exp in result['Lime_explaination']:
                                Lime_exp.append([LimeExplainationItem(date_info=item[0], value=item[1]) for item in exp])
                            json_out_el.Lime_explaination = Lime_exp
                            json_out_el.Date_prediction = result['Date_prediction']  
                        else:
                            if status == -1:
                                json_out_el.Error_message = 'Error: the time-series is constant, forecast is meaningless'
                            else:
                                json_out_el.Error_message = 'Error: could not preprocess the data'

                    else:
                        json_out_el.Error_message = 'Error: invalid selected date for forecast'
>>>>>>> 968d869c
                else:
                   json_out_el.Error_message = f'Error:, the KPI {KPI_Name} of {machine} is not forecastable' 
            else:
                json_out_el.Error_message = f'Error:, the KPI {KPI_Name} does not exist for {machine}'
            out_dicts.append(json_out_el)
        json_out = Json_out(
        value=out_dicts
        )
        return json_out.dict()
    else:
        json_out_el = Json_out_el(
        Machine_Name = "",
        KPI_Name= "",
        Predicted_value=[],
        Lower_bound=[],
        Upper_bound=[],
        Confidence_score=[],
        Lime_explaination=[],
        Measure_unit="",
        Date_prediction=[],
        Error_message="Received input is not valid",
        Forecast=True)

        out_dicts.append(json_out_el)
        
        json_out = Json_out(
        value=out_dicts
        )
        return json_out.dict()
        
def new_data_polling():
    """
        daily check of new data point to update the models. new data points are extracted 24 hours
        if an error occurs it is reported to the user and if drift is detected the re-training of
        the code is performed

        Args:

        Returns:
    """
    # query_body = {
    #     "query": f"SELECT * FROM JSONS" #TODO make sure that it retrieves all jsons
    # }
    # response = f_dataprocessing.execute_druid_query(query_body)
    # #TODO: link response to available models
    # availableModels = []
    availableModels = []
    for m in availableModels:
<<<<<<< HEAD
        f_dataprocessing.elaborate_new_datapoint(m['Machine_name'], m['KPI_name'])
    print(datetime.datetime.today())
    alert_data = {
     'title': "A",
     'type': "V",
     'description': "Desc",
     'machine': "Machine",
     'isPush': True,
     'isEmail': True,
     'recipients': ["FactoryFloorManager"],
     'severity': Severity.MEDIUM
    }
    url_alert = f"http://api:8000/smartfactory/postAlert"
    f_dataprocessing.send_Alert(url_alert,alert_data,API_key)
 
=======
        f_dataprocessing.elaborate_new_datapoint(m['Machine_Name'], m['KPI_Name'])
    print(datetime.datetime.today())

def send_dummy_alert(alert_data):
    url_alert = f"http://api:8000/smartfactory/postAlert"
    API_key = os.getenv('my_key')
    f_dataprocessing.send_Alert(url_alert,alert_data,API_key)


>>>>>>> 968d869c
if __name__ == "__main__":
    uvicorn.run(app, port=8000, host="0.0.0.0") # potrebbe essere bloccante
    
    # m = 'Medium Capacity Cutting Machine 1'
    # k = 'consumption'
    # x,y = data_load(m,k)
    # plt.plot(x,y)
    # characterize_KPI('Medium Capacity Cutting Machine 1', 'consumption')




<|MERGE_RESOLUTION|>--- conflicted
+++ resolved
@@ -11,11 +11,8 @@
 from api_auth.api_auth import get_verify_api_key
 
 from model import Json_out, Json_in, Json_out_el, LimeExplainationItem, Severity
-<<<<<<< HEAD
-=======
 from dotenv import load_dotenv
 from pathlib import Path
->>>>>>> 968d869c
 
 
 async def task_scheduler():
@@ -42,12 +39,6 @@
         'severity': [Severity.MEDIUM,Severity.MEDIUM,Severity.MEDIUM,Severity.MEDIUM,Severity.HIGH]
     }
     while True:
-<<<<<<< HEAD
-        await asyncio.sleep(2)
-        new_data_polling()
-        #send here a bunch of alerts
-        await asyncio.sleep(86400)
-=======
         await asyncio.sleep(15)
         alert_data = {
         'title': alertList["Title"][i],
@@ -68,7 +59,6 @@
         # #send here a bunch of alerts
         # await asyncio.sleep(86400)
         
->>>>>>> 968d869c
         # await asyncio.sleep(10)
             
 
@@ -140,50 +130,6 @@
         Forecast: bool
     """
     out_dicts = []
-<<<<<<< HEAD
-    for json_in in JSONS.value:
-        machine = json_in.Machine_name#['Machine_name'] #direttamente valore DB
-        KPI_name = json_in.KPI_name#['KPI_name']
-        json_out_el = Json_out_el(
-            Machine_name= machine,
-            KPI_name= KPI_name,
-            Predicted_value=[],
-            Lower_bound=[],
-            Upper_bound=[],
-            Confidence_score=[],
-            Lime_explaination=[],
-            Measure_unit="",
-            Date_prediction=[],
-            Error_message="",
-            Forecast=True
-        )
-
-        KPI_data = f_dataprocessing.kpi_exists(machine,KPI_name, API_key)
- 
-        if KPI_data['Status'] == 0:
-            if KPI_data['forecastable'] == True:
-                horizon = json_in.Date_prediction#['Date_prediction']
-                # today = datetime.datetime.now().date()
-                # delta = req_date - today
-                # horizon = delta.days() 
-                if horizon > 0:
-
-                    if not f_dataprocessing.check_model_exists(machine,KPI_name):
-                       f_dataprocessing.characterize_KPI(machine,KPI_name)
-                    result = f_dataprocessing.make_prediction(machine, KPI_name, horizon)
-
-                    json_out_el.Predicted_value = result['Predicted_value']
-                    json_out_el.Lower_bound = result['Lower_bound']
-                    json_out_el.Upper_bound = result['Upper_bound']
-                    json_out_el.Measure_unit = KPI_data["unit_measure"]
-                    json_out_el.Confidence_score = result['Confidence_score']
-
-                    Lime_exp = []
-                    for exp in result['Lime_explaination']:
-                        Lime_exp.append([LimeExplainationItem(date_info=item[0], value=item[1]) for item in exp])
-                    json_out_el.Lime_explaination = Lime_exp
-                    json_out_el.Date_prediction = result['Date_prediction']                  
-=======
     if len(JSONS.value) != 0:
         print(f"received a list of {len(JSONS.value)} KPIs to predict")
         for json_in in JSONS.value:
@@ -241,7 +187,6 @@
 
                     else:
                         json_out_el.Error_message = 'Error: invalid selected date for forecast'
->>>>>>> 968d869c
                 else:
                    json_out_el.Error_message = f'Error:, the KPI {KPI_Name} of {machine} is not forecastable' 
             else:
@@ -290,23 +235,6 @@
     # availableModels = []
     availableModels = []
     for m in availableModels:
-<<<<<<< HEAD
-        f_dataprocessing.elaborate_new_datapoint(m['Machine_name'], m['KPI_name'])
-    print(datetime.datetime.today())
-    alert_data = {
-     'title': "A",
-     'type': "V",
-     'description': "Desc",
-     'machine': "Machine",
-     'isPush': True,
-     'isEmail': True,
-     'recipients': ["FactoryFloorManager"],
-     'severity': Severity.MEDIUM
-    }
-    url_alert = f"http://api:8000/smartfactory/postAlert"
-    f_dataprocessing.send_Alert(url_alert,alert_data,API_key)
- 
-=======
         f_dataprocessing.elaborate_new_datapoint(m['Machine_Name'], m['KPI_Name'])
     print(datetime.datetime.today())
 
@@ -316,7 +244,6 @@
     f_dataprocessing.send_Alert(url_alert,alert_data,API_key)
 
 
->>>>>>> 968d869c
 if __name__ == "__main__":
     uvicorn.run(app, port=8000, host="0.0.0.0") # potrebbe essere bloccante
     
