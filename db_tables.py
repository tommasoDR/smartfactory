import os
from dotenv import load_dotenv
import psycopg2

<<<<<<< HEAD
#load_dotenv() # Load environment variables from the .env file
=======
load_dotenv() # Load environment variables from the .env file
>>>>>>> ec6b2b7d

def get_postgres_cursor():
    try:
        # Connect to your postgres DB
        connection = psycopg2.connect(
<<<<<<< HEAD
            dbname='postgres',
            user='postgres',
            password='FoolishPassword',
            host='localhost',
            port='5432'
=======
            dbname=os.getenv('POSTGRES_DB'),
            user=os.getenv('POSTGRES_USER'),
            password=os.getenv('POSTGRES_PASSWORD'),
            host=os.getenv('POSTGRES_HOST'),
            port=os.getenv('POSTGRES_PORT')
>>>>>>> ec6b2b7d
        )
        
        # Create a cursor object
        cursor = connection.cursor()
        
        return connection, cursor
    except Exception as error:
        print(f"Error connecting to PostgreSQL database: {error}")
        return None, None

if __name__ == "__main__":
    conn, cur = get_postgres_cursor()
    if cur:
        print("Cursor obtained successfully")
        # Don't forget to close the connection and cursor when done
        create_table_queries = [
            """
            CREATE TABLE IF NOT EXISTS Users (
            UserID SERIAL PRIMARY KEY,
            Username VARCHAR(50) NOT NULL,
            Email VARCHAR(50) NOT NULL,
            Role VARCHAR(20) NOT NULL,
<<<<<<< HEAD
            Password VARCHAR(50) NOT NULL,
=======
            Password VARCHAR(250) NOT NULL,
>>>>>>> ec6b2b7d
            SiteName VARCHAR(50) NOT NULL,
            UserSettings TEXT,
            UserDashboards TEXT
            )
            """,
            """
            CREATE TABLE IF NOT EXISTS Reports (
            ReportID SERIAL PRIMARY KEY,
            Name VARCHAR(100) NOT NULL,
            Type VARCHAR(100) NOT NULL,
            OwnerID INT NOT NULL,
            GeneratedAt TIMESTAMP NOT NULL,
            FilePath TEXT NOT NULL,
            SiteName VARCHAR(50) NOT NULL,
            FOREIGN KEY (OwnerID) REFERENCES Users(UserID)
            )
            """,
            """
            CREATE TABLE IF NOT EXISTS Alerts (
            AlertID VARCHAR(36) PRIMARY KEY,
            Title VARCHAR(255) NOT NULL,
            Type VARCHAR(255) NOT NULL,
            Description VARCHAR(255) NOT NULL,
            TriggeredAt TIMESTAMP NOT NULL,
            MachineName VARCHAR(255) NOT NULL,
            isPush BIT NOT NULL,
            Recipients VARCHAR(255) NOT NULL,
            Severity VARCHAR(10) NOT NULL
            CHECK (Severity IN ('Low', 'Medium', 'High'))
            )
            """,
<<<<<<< HEAD
            """
            CREATE TABLE IF NOT EXISTS Microservices (
            ServiceID VARCHAR(20) PRIMARY KEY,
            Key VARCHAR(50) NOT NULL
            )
            """
=======
>>>>>>> ec6b2b7d
        ]

        for query in create_table_queries:
            response = cur.execute(query)
            conn.commit()
            print(response)


        # Insert dummy data into the Microservices table

        dummy_microservices_keys_query = """
        INSERT INTO Microservices (ServiceID, Key) VALUES
        ('api-layer', '06e9b31c-e8d4-4a6a-afe5-fc7b0cc045a7'),
        ('ai-agent', 'a3ebe1bb-a4e7-41a3-bbcc-6c281136e234'),
        ('kpi-engine', 'b3ebe1bb-a4e7-41a3-bbcc-6c281136e234'),
        ('knowledge-base', 'c3ebe1bb-a4e7-41a3-bbcc-6c281136e234'),
        ('data', '12d326d6-8895-49b9-8e1b-a760462ac13f'),
        ('gui', '111c50cc-6b03-4c01-9d2f-aac6b661b716');
        """
        cur.execute(dummy_microservices_keys_query)
        conn.commit()
        print("Dummy data inserted into Microservices table")

        # insert_users_query = """
        # INSERT INTO Users (Username, Email, Role, Password, SiteName) VALUES
        # ('john_doe', 'john@example.com', 'admin', 'password123', 'SiteA'),
        # ('jane_smith', 'jane@example.com', 'user', 'password456', 'SiteB'),
        # ('alice_jones', 'alice@example.com', 'user', 'password789', 'SiteC')
        # """
        # cur.execute(insert_users_query)
        # conn.commit()
        # print("Dummy data inserted into Users table")

        # get_users_query = """
        # SELECT username, email FROM Users
        # """
        # cur.execute(get_users_query)
        # conn.commit()
        # print("Data retrieved from Users table")
        # rows = cur.fetchall()
        # for row in rows:
        #    print(row)


        cur.close()
        conn.close()<|MERGE_RESOLUTION|>--- conflicted
+++ resolved
@@ -2,29 +2,17 @@
 from dotenv import load_dotenv
 import psycopg2
 
-<<<<<<< HEAD
-#load_dotenv() # Load environment variables from the .env file
-=======
 load_dotenv() # Load environment variables from the .env file
->>>>>>> ec6b2b7d
 
 def get_postgres_cursor():
     try:
         # Connect to your postgres DB
         connection = psycopg2.connect(
-<<<<<<< HEAD
-            dbname='postgres',
-            user='postgres',
-            password='FoolishPassword',
-            host='localhost',
-            port='5432'
-=======
             dbname=os.getenv('POSTGRES_DB'),
             user=os.getenv('POSTGRES_USER'),
             password=os.getenv('POSTGRES_PASSWORD'),
             host=os.getenv('POSTGRES_HOST'),
             port=os.getenv('POSTGRES_PORT')
->>>>>>> ec6b2b7d
         )
         
         # Create a cursor object
@@ -47,11 +35,7 @@
             Username VARCHAR(50) NOT NULL,
             Email VARCHAR(50) NOT NULL,
             Role VARCHAR(20) NOT NULL,
-<<<<<<< HEAD
-            Password VARCHAR(50) NOT NULL,
-=======
             Password VARCHAR(250) NOT NULL,
->>>>>>> ec6b2b7d
             SiteName VARCHAR(50) NOT NULL,
             UserSettings TEXT,
             UserDashboards TEXT
@@ -83,15 +67,12 @@
             CHECK (Severity IN ('Low', 'Medium', 'High'))
             )
             """,
-<<<<<<< HEAD
             """
             CREATE TABLE IF NOT EXISTS Microservices (
             ServiceID VARCHAR(20) PRIMARY KEY,
             Key VARCHAR(50) NOT NULL
             )
             """
-=======
->>>>>>> ec6b2b7d
         ]
 
         for query in create_table_queries:
