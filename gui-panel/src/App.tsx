import React, { useState, useEffect } from 'react';
import { BrowserRouter as Router, Routes, Route, Navigate } from 'react-router-dom';
import DataManager from "./api/PersistentDataManager";
import Home from "./components/Home";
import LoginForm from "./components/LoginForm";

const App = () => {
    // User authentication state
<<<<<<< HEAD
    const [isAuthenticated, setIsAuthenticated] = useState(false);
    const [userId, setUserId] = useState('');
=======
    const [isAuthenticated, setIsAuthenticated] = useState(true);
>>>>>>> 6439e03a
    const [username, setUsername] = useState('');
    const [token, setToken] = useState<string | null>(null);
    const [role, setRole] = useState('');
    const [site, setSite] = useState('');

    // Loading state to track if data is still being initialized
    const [loading, setLoading] = useState(true);

    // Method to handle the login event
    const handleLogin = (userId: string, username: string, token: string, role: string, site: string) => {
        setIsAuthenticated(true);
        setUserId(userId);
        setUsername(username);
        setToken(token);
        setRole(role);
        setSite(site);
    };

    // Method to handle the logout event
    const handleLogout = () => {
        setIsAuthenticated(false);
        setUserId('');
        setUsername('');
        setToken(null);
        setRole('');
        setSite('');
    };

    // Initialize data and set loading to false once done
    async function initializeData() {
        try {
            const dataManager = DataManager.getInstance();
            await dataManager.initialize();
            console.log("Data initialization completed.");
            console.log("KPI List:", dataManager.getKpiList());
            console.log("Machine List:", dataManager.getMachineList());
        } catch (error) {
            console.error("Error during initialization:", error);
        } finally {
            setLoading(false);  // Ensure loading is false once data initialization is done
        }
    }

    // Call initializeData on component mount
    useEffect(() => {
        initializeData();
    }, []); // Empty dependency array means this will run only once on mount

    // Show loading screen while data is being initialized or user is not authenticated
    if (loading || !isAuthenticated) {
        return (
            <div className="loading-screen">
                <h1>Loading...</h1>
            </div>
        );
    }

    return (
        <Router>
            <div className="flex flex-col justify-center text-center min-h-screen bg-gray-200 font-bold">
                {isAuthenticated ? (
                    <Routes>
                        {/* Rotta principale per la dashboard */}
                        <Route
                            path="/*"
                            element={<Home userId={userId} username={username} role={role} token={token || ''} site={site}/>}
                        />
                        {/* Reindirizza qualsiasi rotta non valida */}
                        <Route path="*" element={<Navigate to="/"/>}/>
                    </Routes>
                ) : (
                    <Routes>
                        {/* Rotta per il login */}
                        <Route path="/" element={<LoginForm onLogin={handleLogin}/>}/>
                        {/* Reindirizza qualsiasi rotta non valida */}
                        <Route path="*" element={<Navigate to="/"/>}/>
                    </Routes>
                )}
            </div>
        </Router>
    );
};

export default App;<|MERGE_RESOLUTION|>--- conflicted
+++ resolved
@@ -6,12 +6,8 @@
 
 const App = () => {
     // User authentication state
-<<<<<<< HEAD
     const [isAuthenticated, setIsAuthenticated] = useState(false);
     const [userId, setUserId] = useState('');
-=======
-    const [isAuthenticated, setIsAuthenticated] = useState(true);
->>>>>>> 6439e03a
     const [username, setUsername] = useState('');
     const [token, setToken] = useState<string | null>(null);
     const [role, setRole] = useState('');
