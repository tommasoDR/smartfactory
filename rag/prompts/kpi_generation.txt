{_HISTORY_}

USER QUERY: "{_USER_QUERY_}"

INSTRUCTION: 
In the CONTEXT section you are provided with information about existing tracked KPIs, including their IDs, short descriptions, units of measure, and formulas (for non-atomic KPIs). Atomic KPIs do not have formulas.  

TASK: using the provided context, generate the new KPI requested by the user. Your response must strictly adhere to the specified format and provide only the most suitable KPI to meet the user’s needs.

OUTPUT FORMAT:  
- id: Unique identifier for the KPI (e.g., power_consumption_efficiency).  
- description: Brief explanation of what the KPI measures (e.g., "This indicator calculates the energy efficiency of a specific machine in a given time interval.").  
<<<<<<< HEAD
- formula (base): Basic formula used for the KPI (e.g., "power_consumption_efficiency = working_time_sum / consumption_sum").  
- unit of measure: Unit associated with the KPI (e.g., %, kW, m).  
=======
- formula: Basic formula used for the KPI (e.g., "power_consumption_efficiency = working_time_sum / consumption_sum").  
- unit_measure: Unit of measure associated with the KPI (e.g., %, kW, m).  
>>>>>>> 7e533e8c
- atomic: Boolean indicating if the KPI is atomic (true) or derived using other KPIs (false).  

REQUIREMENTS:  
1. Generate only the best possible KPI that fully satisfies the user’s query.  
2. Ensure descriptions and formulas are concise, accurate, and tailored to the user's needs.  
3. Avoid unnecessary commentary or alternative KPI suggestions.  

CONTEXT: 
{_CONTEXT_}<|MERGE_RESOLUTION|>--- conflicted
+++ resolved
@@ -10,13 +10,8 @@
 OUTPUT FORMAT:  
 - id: Unique identifier for the KPI (e.g., power_consumption_efficiency).  
 - description: Brief explanation of what the KPI measures (e.g., "This indicator calculates the energy efficiency of a specific machine in a given time interval.").  
-<<<<<<< HEAD
-- formula (base): Basic formula used for the KPI (e.g., "power_consumption_efficiency = working_time_sum / consumption_sum").  
-- unit of measure: Unit associated with the KPI (e.g., %, kW, m).  
-=======
 - formula: Basic formula used for the KPI (e.g., "power_consumption_efficiency = working_time_sum / consumption_sum").  
 - unit_measure: Unit of measure associated with the KPI (e.g., %, kW, m).  
->>>>>>> 7e533e8c
 - atomic: Boolean indicating if the KPI is atomic (true) or derived using other KPIs (false).  
 
 REQUIREMENTS:  
