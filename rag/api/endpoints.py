import httpx
import json
import os

from unittest.mock import AsyncMock, patch
from dotenv import load_dotenv

from fastapi import APIRouter, Depends
from schemas.promptmanager import PromptManager
from chains.ontology_rag import DashboardGenerationChain, GeneralQAChain, KPIGenerationChain
from schemas.models import Question, Answer
from schemas.XAI_rag import RagExplainer

from langchain_google_genai import ChatGoogleGenerativeAI
from langchain_community.graphs import RdfGraph
from langchain.prompts import FewShotPromptTemplate, PromptTemplate
from langchain_google_genai import ChatGoogleGenerativeAI
from langchain_core.globals import set_llm_cache
from langchain_core.caches import InMemoryCache
from collections import deque
from dotenv import load_dotenv
from .api_auth.api_auth import get_verify_api_key

from datetime import datetime
from dateutil.relativedelta import relativedelta

from watchdog.observers import Observer
from watchdog.events import FileSystemEventHandler

# History lenght parameter
HISTORY_LEN = 3

# Load environment variables
load_dotenv()

def create_graph(source_file):
    graph = RdfGraph(
        source_file=source_file,
        serialization="xml",
        standard="rdf"
    )
    return graph

class FileUpdateHandler(FileSystemEventHandler):
    def on_modified(self, event):
        if event.src_path.endswith(os.environ['KB_FILE_NAME']):
            print(f"Detected change in {os.environ['KB_FILE_NAME']}. Reloading the graph...")
            global graph
            del graph
            graph = create_graph(os.environ['KB_FILE_PATH'] + os.environ['KB_FILE_NAME'])
            graph.load_schema()
            global history
            history = deque(maxlen=HISTORY_LEN)

graph = create_graph(os.environ['KB_FILE_PATH'] + os.environ['KB_FILE_NAME'])
graph.load_schema()

event_handler = FileUpdateHandler()
observer = Observer()
observer.schedule(event_handler, os.environ['KB_FILE_PATH'], recursive=True)
observer.start()

llm = ChatGoogleGenerativeAI(model="gemini-1.5-flash")
#set_llm_cache(InMemoryCache())

history = deque(maxlen=HISTORY_LEN)

# Initialize FastAPI router
router = APIRouter()

prompt_manager = PromptManager('prompts/')
# Helper function to format documents for the prompt
def format_docs(docs):
    return "\n\n".join(doc.page_content for doc in docs)

# TODO: maybe it should be moved in another file?
def toDate(data):
    TODAY = datetime.now()
    # first data available is from 2024-03-01
    FIRST_DAY = "2024-03-01"

    if "->" in data:
        date=data
    # NULL -> all dataset use case
    elif data == "NULL":
        date=f"{FIRST_DAY}->{(TODAY - relativedelta(days=1)).strftime('%Y-%m-%d')}"
    else:
        temp =data.split("=")
        _type = temp[0]
        _value = int(temp[1])
        delta = 0
        if _type == "days":
            delta= relativedelta(days=_value) 
        elif _type =="weeks":
            delta= relativedelta(weeks=_value)
        elif _type =="months":
            delta= relativedelta(months=_value)
        elif _type =="years":
            delta= relativedelta(years=_value)
        #'today' use case
        if delta == relativedelta():
            date=f"{(TODAY - delta).strftime('%Y-%m-%d')}->{(TODAY - delta).strftime('%Y-%m-%d')}"
        else:
            date=f"{(TODAY - delta).strftime('%Y-%m-%d')}->{(TODAY - relativedelta(days=1)).strftime('%Y-%m-%d')}"
    return date

# function which classify input prompt in one among six labels 
# if label == "predictions" or label == "kpi_calc", it will also return the url to communicate
def prompt_classifier(input: Question):

    # Format the history
    history_context = "CONVERSATION HISTORY:\n" + "\n\n".join(
        [f"Q: {entry['question']}\nA: {entry['answer']}" for entry in history]
    )

    # few shots examples
    esempi = [
        {"text": "Predict for the next month the cost_working_avg for Large Capacity Cutting Machine 2 based on last three months data", "label": "predictions"},
        {"text": "Generate a new kpi named machine_total_consumption which use some consumption kpis to be calculated", "label": "new_kpi"},
        {"text": "Compute the Maintenance Cost for the Riveting Machine 1 for yesterday", "label": "kpi_calc"},
        {"text": "Can describe cost_working_avg?", "label": "kb_q"},
        {"text": "Make a report about bad_cycles_min for Laser Welding Machine 1 with respect to last week", "label": "report"},
        {"text": "Create a dashboard to compare perfomances for different type of machines", "label": "dashboard"},
    ]

    # Few shot prompt creation
    esempio_template = PromptTemplate(
        input_variables=["text", "label"],
        template="Text: {text}\nLabel: {label}\n"
    )

    few_shot_prompt = FewShotPromptTemplate(
        examples=esempi,
        example_prompt=esempio_template,
        prefix= "{history}\n\nFEW-SHOT EXAMPLES:",
        suffix="Task: Classify with one of the labels ['predictions', 'new_kpi', 'report', 'kb_q', 'dashboard','kpi_calc'] the following prompt:\nText: {text_input}\nLabel:",
        input_variables=["history", "text_input"]
    )
    prompt = few_shot_prompt.format(history=history_context, text_input=input.userInput)
    label = llm.invoke(prompt).content.strip("\n")

    # Query generation
    url=""
    if label == "predictions" or label == "kpi_calc":

        # Format the history
        history_context = "CONVERSATION HISTORY:\n" + "\n\n".join(
            [f"Q: {entry['question']}\nA: {entry['answer']}" for entry in history]
        )
        
        esempi = [
            {"testo": "Predict for tomorrow the Energy Cost Working Time for Large Capacity Cutting Machine 2 based on last week data", "data": f"Energy Cost Working Time, Large Capacity Cutting Machine 2, weeks=1, days=1" },
            {"testo": "Predict the future Power Consumption Efficiency for Riveting Machine 2 over the next 5 days","data": f"Power Consumption Efficiency, Riveting Machine 2, NULL, days=5"},
            {"testo": "Can you calculate Machine Utilization Rate for Assembly Machine 1 for yesterday?", "data": f"Machine Utilization Rate,  Assembly Machine 1, days=1, NULL"},
            {"testo": "Calculate Machine Usage Trend for Laser Welding Machine 1 for today", "data": f"Machine Usage Trend, Laser Welding Machine 1, days=0, NULL"},
            {"testo": "Calculate for the last 2 weeks Cost Per Unit for Laser Welding Machine 2", "data": f"Cost Per Unit, Laser Welding Machine 2, weeks=2, NULL"},
            {"testo": "Can you predict for the future 3 weeks the Energy Cost Working Time for Large Capacity Cutting Machine 2 based on 24/10/2024 data?", "data": f"Energy Cost Working Time, Large Capacity Cutting Machine 2, 2024-10-24->2024-10-24, weeks=3"}
            
        ]
        # Few shot prompt creation
        esempio_template = PromptTemplate(
            input_variables=["testo", "data"],
            template="Text: {testo}\nData: {data}\n"
        )

        few_shot_prompt = FewShotPromptTemplate(
            examples=esempi,
            example_prompt=esempio_template,
            prefix= "{history}\n\nFEW-SHOT EXAMPLES:",
            suffix= "Task: Fill the Data field for the following prompt \nText: {text_input}\nData:\nThe filled field needs to contain four values as the examples above",
            input_variables=["history", "text_input"]
        )

        prompt = few_shot_prompt.format(history=history_context, text_input=input.userInput)

        data = llm.invoke(prompt)
        data=data.content.strip("\n").split(": ")[1].split(", ")

        kpi_id = data[0].lower().replace(" ","_")

        machine_id = data[1].replace(" ","")

        # first couple of dates parsing
        date=toDate(data[2]).split("->")
        url=f"http://127.0.0.1:8000/{label}/{kpi_id}/calculate?machineType={machine_id}&startTime={date[0]}&endTime={date[1]}"
        if label == "predictions":
            # second couple of dates parsing
            # a data labelled as 'predictor' should not be 'NULL', this (before in the pipeline) should be checked to be true 
            dateP = toDate(data[3]).split("->")
            url+=f"&startTimeP={dateP[0]}&endTimeP={dateP[1]}"

    return [label,url]

async def ask_kpi_engine(url):
    kpi_engine_url = "https://kpi.engine.com/api"  

    mock_response = httpx.Response(
      status_code=200,
      json = [{
        'Machine name': 'Laser Cutter',
        'KPI name': 'power',
        'Value': '0,055',
        'Unit of Measure': 'kW',
        'Date': '12/10/2024',
        'Forecast': False
        },
        {
        'Machine name': 'Riveting Machine',
        'KPI name': 'power',
        'Value': '0,07',
        'Unit of Measure': 'kW',
        'Date': '12/10/2024',
        'Forecast': False
        },
        ])

    #   json = [{
    #     "Machine_name": "Riveting Machine",
    #     "KPI_name": "idle_time",
    #     "Date": "20/10/2024",
    #     "Mean": 2.333
    #   },
    #   {
    #     "Machine_name": "Riveting Machine",
    #     "KPI_name": "idle_time",
    #     "Date": "20/10/2024",
    #     "Max": 5.0
    #   },
    #   {
    #     "Machine_name": "Riveting Machine",
    #     "KPI_name": "idle_time",
    #     "Date": "20/10/2024",
    #     "Min": 0.0
    #   },
    #   {
    #     "Machine_name": "Riveting Machine",
    #     "KPI_name": "working_time",
    #     "Date": "18/10/2024",
    #     "Mean": 180.0
    #   },
    #   {
    #     "Machine_name": "Riveting Machine",
    #     "KPI_name": "working_time",
    #     "Date": "18/10/2024",
    #     "Max": 200.0
    #   },
    #   {
    #     "Machine_name": "Riveting Machine",
    #     "KPI_name": "working_time",
    #     "Date": "18/10/2024",
    #     "Min": 133.0
    #   },
    #   {
    #     "Machine_name": "Welding Machine",
    #     "KPI_name": "idle_time",
    #     "Date": "17/10/2024",
    #     "Mean": 3.5
    #   },
    #   {
    #     "Machine_name": "Welding Machine",
    #     "KPI_name": "idle_time",
    #     "Date": "17/10/2024",
    #     "Max": 6.0
    #   },
    #   {
    #     "Machine_name": "Welding Machine",
    #     "KPI_name": "idle_time",
    #     "Date": "17/10/2024",
    #     "Min": 1.0
    #   },
    #   {
    #     "Machine_name": "Welding Machine",
    #     "KPI_name": "working_time",
    #     "Date": "22/10/2024",
    #     "Mean": 150
    #   },
    #   {
    #     "Machine_name": "Welding Machine",
    #     "KPI_name": "working_time",
    #     "Date": "22/10/2024",
    #     "Max": 190
    #   },
    #   {
    #     "Machine_name": "Welding Machine",
    #     "KPI_name": "working_time",
    #     "Date": "22/10/2024",
    #     "Min": 120
    #   }
    # ])
    
    with patch("httpx.AsyncClient.get", new=AsyncMock(return_value=mock_response)):
        async with httpx.AsyncClient() as client:
            response = await client.get(url)

    # async with httpx.AsyncClient() as client: TO-DO
    #     response = await client.get(url)
    
    if response.status_code == 200:
        return {"success": True, "data": response.json()}  
    else:
        return {"success": False, "error": response.text}  
    
async def ask_predictor_engine(url):
    predictor_engine_url = "https://predictor.engine.com/api"  

    mock_response = httpx.Response(
      status_code=200,
      # json = [{
      #   'Machine name': 'Riveting Machine',
      #   'KPI name': 'idle_time',
      #   'Value': '1,12',
      #   'Forecast': True
      # },
      # {
      #   'Machine name': 'Laser Cutter',
      #   'KPI name': 'idle_time',
      #   'Value': '0,123',
      #   'Date': '12/10/2024',
      #   'Forecast': True
      # }]
      json = [{
        "Machine_name": "Riveting Machine",
        "Predicted": True,
        "KPI_name": "working_time",
        "Date": "26/11/2024",
        "avg": 112
      },
      {
        "Machine_name": "Welding Machine",
        "Predicted": True,
        "KPI_name": "working_time",
        "Date": "26/11/2024",
        "avg": 65
      }
    ])
    
    with patch("httpx.AsyncClient.get", new=AsyncMock(return_value=mock_response)):
        async with httpx.AsyncClient() as client:
            response = await client.get(url)

    # async with httpx.AsyncClient() as client: TO-DO
    #     response = await client.get(url)
    
    if response.status_code == 200:
        return {"success": True, "data": response.json()}  
    else:
        return {"success": False, "error": response.text}  

async def handle_predictions(url):
    response = await ask_predictor_engine(url)
    # from list of json to string
    response = ",".join(json.dumps(obj) for obj in response['data'])
    return response

async def handle_new_kpi(question: Question, llm, graph, history):
    kpi_generation = KPIGenerationChain(llm, graph, history)
    response = kpi_generation.chain.invoke(question.userInput)
    return response['result']

async def handle_report(url):
    predictor_response = await ask_predictor_engine(url)
    kpi_response = await ask_kpi_engine(url)
    # from list of json to string
    predictor_response = ",".join(json.dumps(obj) for obj in predictor_response['data'])
    kpi_response = ",".join(json.dumps(obj) for obj in kpi_response['data'])
    return "PRED_CONTEXT:" + predictor_response + "\nENG_CONTEXT:" + kpi_response

async def handle_dashboard(question: Question, llm, graph, history):
    with open("docs/gui_elements.json", "r") as f:
        chart_types = json.load(f)
    gui_elements = json.dumps(chart_types["charts"]).replace('‘', "'").replace('’', "'")
    gui_elements = ",".join(json.dumps(element) for element in chart_types["charts"])
    dashboard_generation = DashboardGenerationChain(llm, graph, history)
    response = dashboard_generation.chain.invoke(question.userInput)
    return 'KB_CONTEXT:' + response['result'] + '\n GUI_CONTEXT:' + gui_elements

async def handle_kpi_calc(url):
    response = await ask_kpi_engine(url)
    response = ",".join(json.dumps(obj) for obj in response['data'])
    return response

async def handle_kb_q(question: Question, llm, graph, history):
    general_qa = GeneralQAChain(llm, graph, history)
    response = general_qa.chain.invoke(question.userInput)
    return response['result']

async def translate_answer(question: Question, question_language: str, context):
    prompt = prompt_manager.get_prompt('translate').format(
        _HISTORY_='',
        _CONTEXT_=context,
        _USER_QUERY_=question.userInput,
        _LANGUAGE_=question_language
    )
    print(f"Translating response to {question_language}")
    return llm.invoke(prompt)


@router.post("/chat", response_model=Answer)
#async def ask_question(question: Question, api_key: str = Depends(get_verify_api_key(["api-layer"]))): # to add or modify the services allowed to access the API, add or remove them from the list in the get_verify_api_key function e.g. get_verify_api_key(["gui", "service1", "service2"])
async def ask_question(question: Question): # to add or modify the services allowed to access the API, add or remove them from the list in the get_verify_api_key function e.g. get_verify_api_key(["gui", "service1", "service2"])    
<<<<<<< HEAD
    language_prompt = prompt_manager.get_prompt('get_language').format(
        _HISTORY_='',
        _CONTEXT_='',
        _USER_QUERY_=question.userInput
    )
    translated_question = llm.invoke(language_prompt).content
    question_language, question.userInput = translated_question.split("-", 1)

    print(f"Question Language: {question_language} - Translated Question: {question.userInput}")

    
=======
>>>>>>> 1f55dccd
    # Classify the question
    label, url = prompt_classifier(question)

    # Mapping of handlers
    handlers = {
        'predictions': lambda: handle_predictions(url),
        'new_kpi': lambda: handle_new_kpi(question, llm, graph, history),
        'report': lambda: handle_report(url),
        'dashboard': lambda: handle_dashboard(question, llm, graph, history),
        'kpi_calc': lambda: handle_kpi_calc(url),
        'kb_q': lambda: handle_kb_q(question, llm, graph, history),
    }

    # Check if the label is valid
    if label not in handlers:
        # Format the history
        history_context = "CONVERSATION HISTORY:\n" + "\n\n".join(
            [f"Q: {entry['question']}\nA: {entry['answer']}" for entry in history]
        )
        llm_result = llm.invoke(history_context + "\n\n" + question.userInput)
        
        if question_language.lower() != "english":
            llm_result = await translate_answer(question, question_language, llm_result.content)
            
        # Update the history
        history.append({'question': question.userInput.replace('{','{{').replace('}','}}'), 'answer': llm_result.content.replace('{','{{').replace('}','}}')})
        return Answer(textResponse=llm_result.content, textExplanation='', data='query')

    # Execute the handler
    context = await handlers[label]()

    if label == 'kb_q':
        if question_language.lower() != "english":
            context = await translate_answer(question, question_language, context)

        # Update the history
<<<<<<< HEAD
        history.append({'question': question.userInput.replace('{','{{').replace('}','}}'), 'answer': context.content.replace('{','{{').replace('}','}}')})
        return Answer(textResponse=context.content, textExplanation='', data='query')
=======
        history.append({'question': question.userInput.replace('{','{{').replace('}','}}'), 'answer': context.replace('{','{{').replace('}','}}')})
        return Answer(textResponse=context, textExplanation='', data='query')
>>>>>>> 1f55dccd

    # Generate the prompt and invoke the LLM for certain labels
    if label in ['predictions', 'new_kpi', 'report', 'kpi_calc', 'dashboard']:
        # Prepare the history context from previous chat
        history_context = "CONVERSATION HISTORY:\n" + "\n\n".join(
            [f"Q: {entry['question']}\nA: {entry['answer']}" for entry in history]
        )
        # Prepare the prompt and invoke the LLM
        prompt = prompt_manager.get_prompt(label).format(
            _HISTORY_=history_context,
            _USER_QUERY_=question.userInput,
            _CONTEXT_=context
<<<<<<< HEAD
=======
        )
        llm_result = llm.invoke(prompt)

        prompt = prompt_manager.get_prompt('translate').format(
            _HISTORY_='',
            _CONTEXT_=llm_result.content,
            _USER_QUERY_=question.userInput
>>>>>>> 1f55dccd
        )
        llm_result = llm.invoke(prompt)
        
        if question_language.lower() != "english":
            llm_result = await translate_answer(question, question_language, llm_result.content)

        history.append({'question': question.userInput.replace('{','{{').replace('}','}}'), 'answer': llm_result.content.replace('{','{{').replace('}','}}')})

<<<<<<< HEAD
        explainer = RagExplainer(threshold = 20.0,)

        if label == 'predictions':
            # Response: Chat response, Explanation: TODO, Data: No data to send            
            explainer.add_to_context([("Predictor", context)])
=======
        explainer = RagExplainer(threshold = 15.0,)

        if label == 'predictions':
            # Response: Chat response, Explanation: TODO, Data: No data to send            
            explainer.add_to_context([("Predictor", "["+context+"]")])
>>>>>>> 1f55dccd
            textResponse, textExplanation, _ = explainer.attribute_response_to_context(llm_result.content)
            return Answer(textResponse=textResponse, textExplanation=textExplanation, data='')

        if label == 'kpi_calc':
            # Response: Chat response, Explanation: TODO, Data: No data to send            
<<<<<<< HEAD
            explainer.add_to_context([("KPI Engine", context)])
            textResponse, textExplanation, _ = explainer.attribute_response_to_context(llm_result.content)
            return Answer(textResponse=textResponse, textExplanation=textExplanation, data='')

        if label == 'new_kpi':
            # Response: KPI json as list, Explanation: TODO, Data: KPI json to be sended to T1
            explainer.add_to_context([("Knowledge Base", context)])
            textResponse, textExplanation, _ = explainer.attribute_response_to_context(llm_result.content)
            return Answer(textResponse=textResponse, textExplanation=textExplanation, data=llm_result.content)
=======
            explainer.add_to_context([("KPI Engine", "["+context+"]")])
            textResponse, textExplanation, _ = explainer.attribute_response_to_context(llm_result.content)
            return Answer(textResponse=textResponse, textExplanation=textExplanation, data="")

        if label == 'new_kpi':
            # Response: KPI json as list, Explanation: TODO, Data: KPI json to be sended to T1
            context_cleaned = context.replace("```", "").replace("json\n", "").replace("json", "").replace("```", "")
            explainer.add_to_context([("Knowledge Base", context_cleaned)])
            textResponse, textExplanation, _ = explainer.attribute_response_to_context(llm_result.content)
            return Answer(textResponse=textResponse, textExplanation=textExplanation, data= context_cleaned) #llm_result.content
>>>>>>> 1f55dccd

        if label == 'report':
            # Response: No chat response, Explanation: TODO, Data: Report in str format
            pred_context, eng_context = context.removeprefix("PRED_CONTEXT:").split("ENG_CONTEXT:")
            pred_context = "["+pred_context+"]"
            eng_context = "["+eng_context+"]"
            explainer.add_to_context([("Predictor", pred_context), ("KPI Engine", eng_context)])
            
            textResponse, textExplanation, _ = explainer.attribute_response_to_context(llm_result.content)
            return Answer(textResponse="", textExplanation=textExplanation, data=textResponse)

        if label == 'dashboard':
            # Response: Chat response, Explanation: TODO, Data: Binding KPI-Graph elements
            # TODO: separare il chat response dal binding nel prompt
            kb_context, gui_context = context.removeprefix("KB_CONTEXT:").split("GUI_CONTEXT:")
            kb_context = kb_context.replace("```", "").replace("json\n", "").replace("json", "").replace("```", "")
            gui_context = "["+gui_context+"]"
            explainer.add_to_context([("Knowledge Base", kb_context), ("GUI Elements", gui_context)])
            
            # Converting the JSON string to a dictionary
            response_cleaned = llm_result.content.replace("```", "").replace("json\n", "").replace("json", "").replace("```", "")
            response_json = json.loads(response_cleaned)
            
            textResponse, textExplanation, _ = explainer.attribute_response_to_context(response_json["textualResponse"])
            data = json.dumps(response_json["bindings"], indent=2)
            
<<<<<<< HEAD
            return Answer(textResponse=textResponse, textExplanation=textExplanation, data=data)
        
=======
            print(kb_context, "\n", "\n", gui_context)
            
            return Answer(textResponse=textResponse, textExplanation=textExplanation, data=data)
>>>>>>> 1f55dccd
<|MERGE_RESOLUTION|>--- conflicted
+++ resolved
@@ -398,7 +398,6 @@
 @router.post("/chat", response_model=Answer)
 #async def ask_question(question: Question, api_key: str = Depends(get_verify_api_key(["api-layer"]))): # to add or modify the services allowed to access the API, add or remove them from the list in the get_verify_api_key function e.g. get_verify_api_key(["gui", "service1", "service2"])
 async def ask_question(question: Question): # to add or modify the services allowed to access the API, add or remove them from the list in the get_verify_api_key function e.g. get_verify_api_key(["gui", "service1", "service2"])    
-<<<<<<< HEAD
     language_prompt = prompt_manager.get_prompt('get_language').format(
         _HISTORY_='',
         _CONTEXT_='',
@@ -410,8 +409,6 @@
     print(f"Question Language: {question_language} - Translated Question: {question.userInput}")
 
     
-=======
->>>>>>> 1f55dccd
     # Classify the question
     label, url = prompt_classifier(question)
 
@@ -448,13 +445,8 @@
             context = await translate_answer(question, question_language, context)
 
         # Update the history
-<<<<<<< HEAD
         history.append({'question': question.userInput.replace('{','{{').replace('}','}}'), 'answer': context.content.replace('{','{{').replace('}','}}')})
         return Answer(textResponse=context.content, textExplanation='', data='query')
-=======
-        history.append({'question': question.userInput.replace('{','{{').replace('}','}}'), 'answer': context.replace('{','{{').replace('}','}}')})
-        return Answer(textResponse=context, textExplanation='', data='query')
->>>>>>> 1f55dccd
 
     # Generate the prompt and invoke the LLM for certain labels
     if label in ['predictions', 'new_kpi', 'report', 'kpi_calc', 'dashboard']:
@@ -467,16 +459,6 @@
             _HISTORY_=history_context,
             _USER_QUERY_=question.userInput,
             _CONTEXT_=context
-<<<<<<< HEAD
-=======
-        )
-        llm_result = llm.invoke(prompt)
-
-        prompt = prompt_manager.get_prompt('translate').format(
-            _HISTORY_='',
-            _CONTEXT_=llm_result.content,
-            _USER_QUERY_=question.userInput
->>>>>>> 1f55dccd
         )
         llm_result = llm.invoke(prompt)
         
@@ -485,35 +467,16 @@
 
         history.append({'question': question.userInput.replace('{','{{').replace('}','}}'), 'answer': llm_result.content.replace('{','{{').replace('}','}}')})
 
-<<<<<<< HEAD
-        explainer = RagExplainer(threshold = 20.0,)
-
-        if label == 'predictions':
-            # Response: Chat response, Explanation: TODO, Data: No data to send            
-            explainer.add_to_context([("Predictor", context)])
-=======
         explainer = RagExplainer(threshold = 15.0,)
 
         if label == 'predictions':
             # Response: Chat response, Explanation: TODO, Data: No data to send            
             explainer.add_to_context([("Predictor", "["+context+"]")])
->>>>>>> 1f55dccd
             textResponse, textExplanation, _ = explainer.attribute_response_to_context(llm_result.content)
             return Answer(textResponse=textResponse, textExplanation=textExplanation, data='')
 
         if label == 'kpi_calc':
             # Response: Chat response, Explanation: TODO, Data: No data to send            
-<<<<<<< HEAD
-            explainer.add_to_context([("KPI Engine", context)])
-            textResponse, textExplanation, _ = explainer.attribute_response_to_context(llm_result.content)
-            return Answer(textResponse=textResponse, textExplanation=textExplanation, data='')
-
-        if label == 'new_kpi':
-            # Response: KPI json as list, Explanation: TODO, Data: KPI json to be sended to T1
-            explainer.add_to_context([("Knowledge Base", context)])
-            textResponse, textExplanation, _ = explainer.attribute_response_to_context(llm_result.content)
-            return Answer(textResponse=textResponse, textExplanation=textExplanation, data=llm_result.content)
-=======
             explainer.add_to_context([("KPI Engine", "["+context+"]")])
             textResponse, textExplanation, _ = explainer.attribute_response_to_context(llm_result.content)
             return Answer(textResponse=textResponse, textExplanation=textExplanation, data="")
@@ -524,7 +487,6 @@
             explainer.add_to_context([("Knowledge Base", context_cleaned)])
             textResponse, textExplanation, _ = explainer.attribute_response_to_context(llm_result.content)
             return Answer(textResponse=textResponse, textExplanation=textExplanation, data= context_cleaned) #llm_result.content
->>>>>>> 1f55dccd
 
         if label == 'report':
             # Response: No chat response, Explanation: TODO, Data: Report in str format
@@ -551,11 +513,6 @@
             textResponse, textExplanation, _ = explainer.attribute_response_to_context(response_json["textualResponse"])
             data = json.dumps(response_json["bindings"], indent=2)
             
-<<<<<<< HEAD
-            return Answer(textResponse=textResponse, textExplanation=textExplanation, data=data)
-        
-=======
             print(kb_context, "\n", "\n", gui_context)
             
-            return Answer(textResponse=textResponse, textExplanation=textExplanation, data=data)
->>>>>>> 1f55dccd
+            return Answer(textResponse=textResponse, textExplanation=textExplanation, data=data)